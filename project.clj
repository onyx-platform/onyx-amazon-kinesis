(defproject org.onyxplatform/onyx-amazon-kinesis "0.11.1.1-SNAPSHOT"
  :description "Onyx plugin for Amazon Kinesis"
  :url "https://github.com/onyx-platform/onyx-amazon-kinesis"
  :license {:name "Eclipse Public License"
            :url "http://www.eclipse.org/legal/epl-v10.html"}
  :repositories {"snapshots" {:url "https://clojars.org/repo"
                              :username :env
                              :password :env
                              :sign-releases false}
                 "releases" {:url "https://clojars.org/repo"
                             :username :env
                             :password :env
                             :sign-releases false}}
  :dependencies [[org.clojure/clojure "1.8.0"]
                 ^{:voom {:repo "git@github.com:onyx-platform/onyx.git" :branch "master"}}
<<<<<<< HEAD
                 [org.onyxplatform/onyx "0.11.2-20171103_044748-g4b0eee8"]
=======
                 [org.onyxplatform/onyx "0.11.2-20171103.054521-9"]
>>>>>>> 88213abb
                 [com.amazonaws/amazon-kinesis-client "1.7.5"]
                 [cheshire "5.7.0"]]
  :profiles {:dev {:dependencies [[aero "0.2.0"]
                                  [prismatic/schema "1.0.5"]] 
                   :plugins [[lein-set-version "0.4.1"]
                             [lein-update-dependency "0.1.2"]
                             [lein-pprint "1.1.1"]]
                   :global-vars  {*warn-on-reflection* true
                                  *assert* false
                                  *unchecked-math* :warn-on-boxed}
                   :java-opts ^:replace ["-server"
                                         "-XX:+UseG1GC"
                                         "-XX:-OmitStackTraceInFastThrow"
                                         "-Xmx2g"
                                         "-Daeron.client.liveness.timeout=50000000000"
                                         "-XX:+UnlockCommercialFeatures" 
                                         "-XX:+FlightRecorder"
                                         "-XX:+UnlockDiagnosticVMOptions"
                                         "-XX:StartFlightRecording=duration=240s,filename=localrecording.jfr"]}})<|MERGE_RESOLUTION|>--- conflicted
+++ resolved
@@ -13,11 +13,7 @@
                              :sign-releases false}}
   :dependencies [[org.clojure/clojure "1.8.0"]
                  ^{:voom {:repo "git@github.com:onyx-platform/onyx.git" :branch "master"}}
-<<<<<<< HEAD
-                 [org.onyxplatform/onyx "0.11.2-20171103_044748-g4b0eee8"]
-=======
                  [org.onyxplatform/onyx "0.11.2-20171103.054521-9"]
->>>>>>> 88213abb
                  [com.amazonaws/amazon-kinesis-client "1.7.5"]
                  [cheshire "5.7.0"]]
   :profiles {:dev {:dependencies [[aero "0.2.0"]
