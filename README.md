## onyx-kinesis

Onyx plugin providing consumer and producer facilities for kinesis.

Please note that this plugin is currently alpha quality, and does not support
splitting or combining shards. Pull requests welcome!

## Development

The tests currently run slowly, as they have to create and delete shards on each run.

#### Installation

In your project file:

```clojure
<<<<<<< HEAD
[org.onyxplatform/onyx-amazon-kinesis "0.12.0.0"]
=======
[org.onyxplatform/onyx-amazon-kinesis "0.12.2.0"]
>>>>>>> d2abec2f
```

In your peer boot-up namespace:

```clojure
(:require [onyx.plugin.kinesis])
```

#### Functions

##### read-messages

Reads segments from a kinesis topic. Peers will automatically be assigned to each
of the topics partitions, balancing the number of partitions over the number of
peers, unless `:kinesis/partition` is supplied in which case only one partition
will be read from.

Data is emitted in the following form:

``` clj
{:timestamp (.getApproximateArrivalTimestamp record)
 :partition-key (.getPartitionKey record)
 :sequence-number (.getSequenceNumber record)
 :data (deserializer-fn (.array (.getData record)))}
```

Catalog entry:

```clojure
{:onyx/name :read-messages
 :onyx/plugin :onyx.plugin.kinesis/read-messages
 :onyx/type :input
 :onyx/medium :kinesis
 :kinesis/stream-name "mystreamname"
 :kinesis/shard-initialize-type :trim-horizon
 :kinesis/deserializer-fn :my.ns/deserializer-fn
 :onyx/batch-timeout 50
 :onyx/n-peers << NUMBER OF SHARDS TO READ PARTITIONS, UP TO N-SHARDS MAX >>
 :onyx/batch-size 100
 :onyx/doc "Reads messages from a kinesis topic"}
```

Lifecycle entry:

```clojure
{:lifecycle/task :read-messages
 :lifecycle/calls :onyx.plugin.kinesis/read-messages-calls}
```

###### Attributes

|key                                  | type      | default | description
|-------------------------------------|-----------|---------|------------
|`:kinesis/stream-name`               | `string`  |         | The stream to read from
|`:kinesis/shard`                     | `integer or string` |         | Optional: shard to read or write to from if auto-assignment is not used
|`:kinesis/shard-initialize-type`     | `keyword` |         | Offset bound to seek to when not found - `:latest` or `:trim-horizon`
|`:kinesis/deserializer-fn`           | `keyword` |         | A keyword that represents a fully qualified namespaced function to deserialize a record's value. Takes one argument - a byte array
|`:kinesis/region`                    | `string`  |         | Optional: Kinesis AWS region
|`:kinesis/endpoint-url`              | `string`  |         | Optional: The Kinesis endpoint-url to connect to.
|`:kinesis/access-key`                | `string`  |         | Optional: AWS access key to authorize when not using default provider chain. Avoid using kinesis/access-key if possible, as the key will be stored in ZooKeeper.
|`:kinesis/secret-key`                | `string`  |         | Optional: AWS access key to authorize when not using default provider chain. Avoid using kinesis/access-key if possible, as the key will be stored in ZooKeeper.

##### write-messages

Writes segments to a kinesis topic using the kinesis "new" producer.

Catalog entry:

```clojure
{:onyx/name :write-messages
 :onyx/plugin :onyx.plugin.kinesis/write-messages
 :onyx/type :output
 :onyx/medium :kinesis
 :kinesis/stream-name "stream-name"
 :kinesis/serializer-fn :my.ns/serializer-fn
 :onyx/batch-size batch-size
 :onyx/doc "Writes messages to a kinesis topic"}
```

Lifecycle entry:

```clojure
{:lifecycle/task :write-messages
 :lifecycle/calls :onyx.plugin.kinesis/write-messages-calls}
```

Segments supplied to a `:onyx.plugin.kinesis/write-messages` task should be in in
the following form:

``` clj
{:partition-key partition-key
 :data data}
```

###### Attributes

|key                                  | type      | default | description
|-------------------------------------|-----------|---------|------------
|`:kinesis/stream-name`               | `string`  |         | The stream to read from
|`:kinesis/serializer-fn`      | `keyword` |         | A keyword that represents a fully qualified namespaced function to serialize a record's value. Takes one argument - the segment
|`:kinesis/region`                    | `string`  |         | Optional: kinesis AWS region
|`:kinesis/endpoint-url`              | `string`  |         | Optional: The kinesis endpoint-url to connect to.
|`:kinesis/access-key`                | `string`  |         | Optional: AWS access key to authorize when not using default provider chain. Avoid using kinesis/access-key if possible, as the key will be stored in ZooKeeper.
|`:kinesis/secret-key`                | `string`  |         | Optional: AWS access key to authorize when not using default provider chain. Avoid using kinesis/access-key if possible, as the key will be stored in ZooKeeper.

#### Contributing

Pull requests into the master branch are welcomed.

#### License

Copyright © 2017 Distributed Masonry

Distributed under the Eclipse Public License, the same as Clojure.<|MERGE_RESOLUTION|>--- conflicted
+++ resolved
@@ -14,11 +14,7 @@
 In your project file:
 
 ```clojure
-<<<<<<< HEAD
-[org.onyxplatform/onyx-amazon-kinesis "0.12.0.0"]
-=======
 [org.onyxplatform/onyx-amazon-kinesis "0.12.2.0"]
->>>>>>> d2abec2f
 ```
 
 In your peer boot-up namespace:
